--- conflicted
+++ resolved
@@ -2,13 +2,8 @@
 author: Nate Barksdale
 pubDatetime: 2025-03-11
 modDatetime: 2025-03-11 19:54:16+00:00
-<<<<<<< HEAD
-title: Blog Resurrection
+title: Blog
 slug: blog-resurrection
-=======
-title: Blog
-slug: blog
->>>>>>> 51ea5b4e
 featured: True
 draft: False
 tags:
