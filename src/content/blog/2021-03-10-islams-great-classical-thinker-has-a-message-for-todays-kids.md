--- conflicted
+++ resolved
@@ -1,7 +1,7 @@
 ---
 author: Nate Barksdale
 pubDatetime: 2021-03-10
-modDatetime: 2025-03-18T21:04:50Z
+modDatetime: 2025-03-18T21:05:46Z
 title: Islam’s Great Classical Thinker Has a Message for Today’s Kids
 slug: islams-great-classical-thinker-has-a-message-for-todays-kids
 featured: false
@@ -14,19 +14,7 @@
   - 🌙 Islam
   - 🥗 Virtue
   - 👶 Children
-<<<<<<< HEAD
-haiku: |
-  Sand slips through small hands,  
-  Paper boats sink, hearts remain—  
-  Ghazali's wisdom glows.
-=======
   - 💡 Wisdom
-haiku: |
-  Sands slip through fingers,
-  Hearts like boats on burdened seas,
-  Truths taught to young minds.
->>>>>>> 6b8d68b0
-coordinates: [52.4862, -1.8904]
 ---
 
 For the John Templeton Foundation, I wrote about the Ghazali Children's Project.
